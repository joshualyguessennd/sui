--- conflicted
+++ resolved
@@ -22,19 +22,14 @@
         Transfer::transfer(treasury_cap, TxContext::sender(ctx))
     }
 
-    /// Manager can mint new coins
+    /// Manager can mint new coinsx
     public fun mint(treasury_cap: &mut TreasuryCap<MANAGED>, amount: u64, ctx: &mut TxContext): Coin<MANAGED> {
         Coin::mint<MANAGED>(amount, treasury_cap, ctx)
     }
 
     /// Manager can burn coins
-<<<<<<< HEAD
-    public(script) fun burn(treasury_cap: &mut TreasuryCap<MANAGED>, coin: Coin<MANAGED>) {
+    public entry fun burn(treasury_cap: &mut TreasuryCap<MANAGED>, coin: Coin<MANAGED>) {
         Coin::burn(coin, treasury_cap);
-=======
-    public entry fun burn(treasury_cap: &mut TreasuryCap<MANAGED>, coin: Coin<MANAGED>) {
-        Coin::burn(coin, treasury_cap)
->>>>>>> b488b961
     }
 
     /// Manager can transfer the treasury capability to a new manager
